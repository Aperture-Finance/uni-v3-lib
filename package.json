--- conflicted
+++ resolved
@@ -1,11 +1,7 @@
 {
   "name": "@aperture_finance/uni-v3-lib",
   "description": "A suite of Solidity libraries that have been imported and rewritten from Uniswap's v3-core and v3-periphery",
-<<<<<<< HEAD
-  "version": "2.1.1",
-=======
-  "version": "3.0.2",
->>>>>>> a36e87d6
+  "version": "3.0.3",
   "author": "Aperture Finance",
   "homepage": "https://aperture.finance/",
   "license": "GPL-2.0-or-later",
