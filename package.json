--- conflicted
+++ resolved
@@ -1,11 +1,7 @@
 {
   "name": "@aperture_finance/uni-v3-lib",
   "description": "A suite of Solidity libraries that have been imported and rewritten from Uniswap's v3-core and v3-periphery",
-<<<<<<< HEAD
-  "version": "2.0.0-alpha.0",
-=======
-  "version": "1.2.2",
->>>>>>> 55629be9
+  "version": "2.0.0",
   "author": "Aperture Finance",
   "homepage": "https://aperture.finance/",
   "license": "GPL-2.0-or-later",
@@ -37,11 +33,8 @@
   },
   "dependencies": {
     "@openzeppelin/contracts": "^5.0.2",
-<<<<<<< HEAD
     "@pancakeswap/v3-core": "^1.0.2",
     "@pancakeswap/v3-periphery": "^1.0.2",
-=======
->>>>>>> 55629be9
     "@uniswap/v3-core": "^1.0.1",
     "@uniswap/v3-periphery": "^1.4.4",
     "solady": "^0.0.180"
