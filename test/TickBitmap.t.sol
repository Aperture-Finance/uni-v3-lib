--- conflicted
+++ resolved
@@ -60,19 +60,8 @@
     }
 
     function testFuzz_Position(int24 tick) public pure {
-<<<<<<< HEAD
-        int16 wordPos;
-        uint8 bitPos;
-        assembly {
-            // signed arithmetic shift right
-            wordPos := sar(8, tick)
-            bitPos := and(tick, 0xff)
-        }
-        assertEq(int256(wordPos), tick >> 8);
-=======
         (int16 wordPos, uint8 bitPos) = TickBitmap.position(tick);
         assertEq(wordPos, tick >> 8);
->>>>>>> a36e87d6
         assertEq(bitPos, uint8(int8(tick % 256)));
     }
 
