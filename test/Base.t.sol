// SPDX-License-Identifier: MIT
pragma solidity ^0.8.0;

import "forge-std/Test.sol";
import {SafeTransferLib} from "solady/src/utils/SafeTransferLib.sol";
import {IERC20} from "@openzeppelin/contracts/token/ERC20/IERC20.sol";
import {IPancakeV3Factory} from "@pancakeswap/v3-core/contracts/interfaces/IPancakeV3Factory.sol";
import {IPancakeV3Pool} from "@pancakeswap/v3-core/contracts/interfaces/IPancakeV3Pool.sol";
import {IUniswapV3Factory} from "@uniswap/v3-core/contracts/interfaces/IUniswapV3Factory.sol";
import {IUniswapV3Pool} from "@uniswap/v3-core/contracts/interfaces/IUniswapV3Pool.sol";
import {INonfungiblePositionManager} from "src/interfaces/INonfungiblePositionManager.sol";
import {TickBitmap} from "src/TickBitmap.sol";
import {TickMath} from "src/TickMath.sol";

/// @dev Base test class for all tests.
abstract contract BaseTest is Test {
    address internal factory;
    INonfungiblePositionManager internal npm;
    address internal constant WETH = 0xC02aaA39b223FE8D0A0e5C4F27eAD9083C756Cc2;
    address internal constant USDC = 0xA0b86991c6218b36c1d19D4a2e9Eb0cE3606eB48;
    address internal token0;
    address internal token1;
    uint24 internal fee;
    address internal pool;
    int24 internal tickSpacing;
    // `dex` is used to determine which DEX to use for the test.
    // The default value is `UniswapV3` as that is the zero value.
    BaseTest.DEX internal dex;

    enum DEX {
        UniswapV3,
        PancakeSwapV3
    }

    function setUp() public virtual {}

    function createFork() internal {
        vm.createSelectFork("mainnet", 17000000);
        if (dex == DEX.UniswapV3) {
            factory = 0x1F98431c8aD98523631AE4a59f267346ea31F984;
            npm = INonfungiblePositionManager(0xC36442b4a4522E871399CD717aBDD847Ab11FE88);
            fee = 3000;
            pool = IUniswapV3Factory(factory).getPool(WETH, USDC, fee);
        } else {
            factory = 0x0BFbCF9fa4f9C56B0F40a671Ad40E0805A091865;
            npm = INonfungiblePositionManager(0x46A15B0b27311cedF172AB29E4f4766fbE7F4364);
            fee = 500;
            pool = IPancakeV3Factory(factory).getPool(WETH, USDC, fee);
        }
        tickSpacing = IUniswapV3Pool(pool).tickSpacing();
        token0 = IUniswapV3Pool(pool).token0();
        token1 = IUniswapV3Pool(pool).token1();
        vm.label(WETH, "WETH");
        vm.label(USDC, "USDC");
        vm.label(address(npm), "NPM");
        vm.label(pool, "pool");
    }

<<<<<<< HEAD
    function boundUint160(uint160 x) internal view returns (uint160) {
=======
    function currentTick() internal view returns (int24 tick) {
        (, tick, , , , , ) = IUniswapV3Pool(pool).slot0();
    }

    /// @dev Normalize tick to align with tick spacing
    function matchSpacing(int24 tick) internal view returns (int24) {
        int24 _tickSpacing = tickSpacing;
        return TickBitmap.compress(tick, _tickSpacing) * _tickSpacing;
    }

    function boundUint160(uint160 x) internal pure returns (uint160) {
>>>>>>> 55629be9
        return uint160(bound(x, TickMath.MIN_SQRT_RATIO, TickMath.MAX_SQRT_RATIO));
    }

    function pseudoRandom(uint256 seed) internal pure returns (uint256) {
        return uint256(keccak256(abi.encode(seed)));
    }

    function pseudoRandomUint160(uint256 seed) internal pure returns (uint160) {
        return uint160(pseudoRandom(seed));
    }

    function pseudoRandomUint128(uint256 seed) internal pure returns (uint128) {
        return uint128(pseudoRandom(seed));
    }

    function pseudoRandomInt128(uint256 seed) internal pure returns (int128) {
        return int128(int256(pseudoRandom(seed)));
    }

    /// @dev Normalize tick to align with tick spacing
    function matchSpacing(int24 tick) internal view returns (int24) {
        int24 _tickSpacing = tickSpacing;
        return TickBitmap.compress(tick, _tickSpacing) * _tickSpacing;
    }

    function currentTick() internal view returns (int24 tick) {
        if (dex == DEX.UniswapV3) {
            (, tick, , , , , ) = IUniswapV3Pool(pool).slot0();
        } else {
            (, tick, , , , , ) = IPancakeV3Pool(pool).slot0();
        }
    }
}<|MERGE_RESOLUTION|>--- conflicted
+++ resolved
@@ -56,21 +56,7 @@
         vm.label(pool, "pool");
     }
 
-<<<<<<< HEAD
-    function boundUint160(uint160 x) internal view returns (uint160) {
-=======
-    function currentTick() internal view returns (int24 tick) {
-        (, tick, , , , , ) = IUniswapV3Pool(pool).slot0();
-    }
-
-    /// @dev Normalize tick to align with tick spacing
-    function matchSpacing(int24 tick) internal view returns (int24) {
-        int24 _tickSpacing = tickSpacing;
-        return TickBitmap.compress(tick, _tickSpacing) * _tickSpacing;
-    }
-
     function boundUint160(uint160 x) internal pure returns (uint160) {
->>>>>>> 55629be9
         return uint160(bound(x, TickMath.MIN_SQRT_RATIO, TickMath.MAX_SQRT_RATIO));
     }
 
